--- conflicted
+++ resolved
@@ -2,13 +2,8 @@
 
 ext {
 	moduleProjects = [project(":spring-graphql"), project(":spring-graphql-test")]
-<<<<<<< HEAD
-	springFrameworkVersion = "6.0.4"
+	springFrameworkVersion = "6.0.5"
 	graphQlJavaVersion = "20.0"
-=======
-	springFrameworkVersion = "6.0.5"
-	graphQlJavaVersion = "19.2"
->>>>>>> 312446ff
 	springBootVersion = "3.0.0"
 }
 
