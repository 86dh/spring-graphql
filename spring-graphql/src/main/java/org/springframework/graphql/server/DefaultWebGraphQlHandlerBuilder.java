--- conflicted
+++ resolved
@@ -71,13 +71,9 @@
 	@Override
 	public WebGraphQlHandler build() {
 
-<<<<<<< HEAD
 		ContextSnapshotFactory snapshotFactory = ContextSnapshotFactory.builder().build();
 
-		Chain endOfChain = request -> this.service.execute(request).map(WebGraphQlResponse::new);
-=======
 		Chain endOfChain = (request) -> this.service.execute(request).map(WebGraphQlResponse::new);
->>>>>>> 2a54ef48
 
 		Chain executionChain = this.interceptors.stream()
 				.reduce(WebGraphQlInterceptor::andThen)
@@ -88,10 +84,8 @@
 
 			@Override
 			public WebSocketGraphQlInterceptor getWebSocketInterceptor() {
-				return ((DefaultWebGraphQlHandlerBuilder.this.webSocketInterceptor != null) ?
-						DefaultWebGraphQlHandlerBuilder.this.webSocketInterceptor : new WebSocketGraphQlInterceptor() {
-
-				});
+				return (DefaultWebGraphQlHandlerBuilder.this.webSocketInterceptor != null) ?
+						DefaultWebGraphQlHandlerBuilder.this.webSocketInterceptor : new WebSocketGraphQlInterceptor() { };
 			}
 
 			@Override
