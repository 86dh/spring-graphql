--- conflicted
+++ resolved
@@ -51,13 +51,9 @@
 
 	protected final Log logger = LogFactory.getLog(getClass());
 
-<<<<<<< HEAD
-    protected final ContextSnapshotFactory snapshotFactory = ContextSnapshotFactory.builder().build();
+	protected final ContextSnapshotFactory snapshotFactory = ContextSnapshotFactory.builder().build();
 
-    private boolean threadLocalContextAware;
-=======
 	private boolean threadLocalContextAware;
->>>>>>> 2a54ef48
 
 
 	/**
@@ -85,34 +81,12 @@
 	}
 
 
-<<<<<<< HEAD
-    @SuppressWarnings({"unused", "try"})
-    @Override
-    public final Mono<List<GraphQLError>> resolveException(Throwable exception) {
-        if (this.threadLocalContextAware) {
-            return Mono.deferContextual(contextView -> {
-                ContextSnapshot snapshot = snapshotFactory.captureFrom(contextView);
-                try {
-                    List<GraphQLError> errors = snapshot.wrap(() -> resolveToMultipleErrors(exception)).call();
-                    return Mono.justOrEmpty(errors);
-                }
-                catch (Exception ex2) {
-                    logger.warn("Failed to resolve " + exception, ex2);
-                    return Mono.empty();
-                }
-            });
-        }
-        else {
-            return Mono.justOrEmpty(resolveToMultipleErrors(exception));
-        }
-    }
-=======
-	@SuppressWarnings({"unused", "try", "deprecation"})
+	@SuppressWarnings({"unused", "try"})
 	@Override
 	public final Mono<List<GraphQLError>> resolveException(Throwable exception) {
 		if (this.threadLocalContextAware) {
 			return Mono.deferContextual((contextView) -> {
-				ContextSnapshot snapshot = ContextSnapshot.captureFrom(contextView);
+				ContextSnapshot snapshot = this.snapshotFactory.captureFrom(contextView);
 				try {
 					List<GraphQLError> errors = snapshot.wrap(() -> resolveToMultipleErrors(exception)).call();
 					return Mono.justOrEmpty(errors);
@@ -127,7 +101,6 @@
 			return Mono.justOrEmpty(resolveToMultipleErrors(exception));
 		}
 	}
->>>>>>> 2a54ef48
 
 	/**
 	 * Override this method to resolve the Exception to multiple GraphQL errors.
