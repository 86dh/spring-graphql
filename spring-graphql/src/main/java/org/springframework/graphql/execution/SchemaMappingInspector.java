--- conflicted
+++ resolved
@@ -191,7 +191,7 @@
 	private void checkField(
 			GraphQLFieldsContainer parent, GraphQLFieldDefinition field, ResolvableType resolvableType) {
 
-		TypePair typePair = TypePair.resolveTypePair(parent, field, resolvableType, schema);
+		TypePair typePair = TypePair.resolveTypePair(parent, field, resolvableType, this.schema);
 
 		if (addAndCheckIfAlreadyInspected(typePair.outputType())) {
 			return;
@@ -212,13 +212,7 @@
 		for (Map.Entry<GraphQLType, List<ResolvableType>> entry : typePairs.entrySet()) {
 			GraphQLType graphQlType = entry.getKey();
 
-<<<<<<< HEAD
 			for (ResolvableType currentResolvableType : entry.getValue()) {
-=======
-	private GraphQLType unwrapIfNonNull(GraphQLType type) {
-		return (type instanceof GraphQLNonNull graphQLNonNull) ? graphQLNonNull.getWrappedType() : type;
-	}
->>>>>>> 2a54ef48
 
 				// Can we inspect GraphQL type?
 				if (!(graphQlType instanceof GraphQLFieldsContainer fieldContainer)) {
@@ -245,20 +239,12 @@
 	private PropertyDescriptor getProperty(ResolvableType resolvableType, String fieldName) {
 		try {
 			Class<?> clazz = resolvableType.resolve();
-			return (clazz != null ? BeanUtils.getPropertyDescriptor(clazz, fieldName) : null);
+			return (clazz != null) ? BeanUtils.getPropertyDescriptor(clazz, fieldName) : null;
 		}
 		catch (BeansException ex) {
 			throw new IllegalStateException(
 					"Failed to get property on " + resolvableType + " for field '" + fieldName + "'", ex);
 		}
-<<<<<<< HEAD
-=======
-		return type.getNested(2);
-	}
-
-	private static String typeNameToString(GraphQLType type) {
-		return (type instanceof GraphQLNamedType namedType) ? namedType.getName() : type.toString();
->>>>>>> 2a54ef48
 	}
 
 	private boolean addAndCheckIfAlreadyInspected(GraphQLType type) {
@@ -278,7 +264,7 @@
 	}
 
 	private static String typeNameToString(GraphQLType type) {
-		return (type instanceof GraphQLNamedType namedType ? namedType.getName() : type.toString());
+		return (type instanceof GraphQLNamedType namedType) ? namedType.getName() : type.toString();
 	}
 
 	private void checkDataFetcherRegistrations() {
@@ -306,7 +292,7 @@
 	 * Variant of {@link #inspect(GraphQLSchema, RuntimeWiring)} with a map of
 	 * {@code DataFetcher} registrations.
 	 * @param schema the schema to inspect
-	 * @param dataFetchers the map of registered {@code DataFetcher} instances
+	 * @param fetchers the map of {@code DataFetcher} registrations
 	 * @since 1.2.5
 	 */
 	public static SchemaReport inspect(GraphQLSchema schema, Map<String, Map<String, DataFetcher>> fetchers) {
@@ -377,6 +363,7 @@
 		/**
 		 * Create a resolver by re-using the explicit, reverse mappings of
 		 * {@link ClassNameTypeResolver}.
+		 * @param resolver the type resolver using class names
 		 */
 		static ClassResolver fromClassNameTypeResolver(ClassNameTypeResolver resolver) {
 			MappingClassResolver mappingResolver = new MappingClassResolver();
@@ -396,7 +383,7 @@
 
 		private final List<ClassResolver> classResolvers = new ArrayList<>();
 
-		public DefaultInitializer() {
+		DefaultInitializer() {
 			this.classResolvers.add((objectType, interfaceOrUnionType) -> Collections.emptyList());
 		}
 
@@ -423,11 +410,11 @@
 	/**
 	 * ClassResolver with explicit mappings.
 	 */
-	private static class MappingClassResolver implements ClassResolver {
+	private static final class MappingClassResolver implements ClassResolver {
 
 		private final MultiValueMap<String, Class<?>> map = new LinkedMultiValueMap<>();
 
-		public void addMapping(String typeName, Class<?> clazz) {
+		void addMapping(String typeName, Class<?> clazz) {
 			this.map.add(typeName, clazz);
 		}
 
@@ -449,18 +436,18 @@
 
 		private final MultiValueMap<String, String> classPrefixes = new LinkedMultiValueMap<>();
 
-		public ReflectionClassResolver(Function<GraphQLObjectType, String> classNameFunction) {
+		ReflectionClassResolver(Function<GraphQLObjectType, String> classNameFunction) {
 			this.classNameFunction = classNameFunction;
 		}
 
-		public void addClassPrefix(String interfaceOrUnionTypeName, String classPrefix) {
+		void addClassPrefix(String interfaceOrUnionTypeName, String classPrefix) {
 			this.classPrefixes.add(interfaceOrUnionTypeName, classPrefix);
 		}
 
 		@Override
 		public List<Class<?>> resolveClass(GraphQLObjectType objectType, GraphQLNamedOutputType interfaceOrUnion) {
 			String className = this.classNameFunction.apply(objectType);
-			for (String prefix : classPrefixes.getOrDefault(interfaceOrUnion.getName(), Collections.emptyList())) {
+			for (String prefix : this.classPrefixes.getOrDefault(interfaceOrUnion.getName(), Collections.emptyList())) {
 				try {
 					Class<?> clazz = Class.forName(prefix + className);
 					return Collections.singletonList(clazz);
@@ -480,7 +467,7 @@
 	 */
 	private static class InterfaceUnionLookup {
 
-		private final static Predicate<String> PACKAGE_PREDICATE = name -> !name.startsWith("java.");
+		private static final Predicate<String> PACKAGE_PREDICATE = (name) -> !name.startsWith("java.");
 
 		private static final LinkedMultiValueMap<GraphQLType, ResolvableType> EMPTY_MULTI_VALUE_MAP = new LinkedMultiValueMap<>(0);
 
@@ -563,7 +550,7 @@
 
 			for (ResolvableType resolvableType : resolvableTypes) {
 				String name = interfaceOrUnionType.getName();
-				this.mappings.computeIfAbsent(name, n -> new LinkedMultiValueMap<>()).add(objectType, resolvableType);
+				this.mappings.computeIfAbsent(name, (n) -> new LinkedMultiValueMap<>()).add(objectType, resolvableType);
 			}
 		}
 
@@ -573,7 +560,7 @@
 		 * @return {@code MultiValueMap} with one or more pairs, possibly one
 		 * pair with {@link ResolvableType#NONE}.
 		 */
-		public MultiValueMap<GraphQLType, ResolvableType> resolveInterface(GraphQLInterfaceType interfaceType) {
+		MultiValueMap<GraphQLType, ResolvableType> resolveInterface(GraphQLInterfaceType interfaceType) {
 			return this.mappings.getOrDefault(interfaceType.getName(), EMPTY_MULTI_VALUE_MAP);
 		}
 
@@ -583,7 +570,7 @@
 		 * @return {@code MultiValueMap} with one or more pairs, possibly one
 		 * pair with {@link ResolvableType#NONE}.
 		 */
-		public MultiValueMap<GraphQLType, ResolvableType> resolveUnion(GraphQLUnionType unionType) {
+		MultiValueMap<GraphQLType, ResolvableType> resolveUnion(GraphQLUnionType unionType) {
 			return this.mappings.getOrDefault(unionType.getName(), EMPTY_MULTI_VALUE_MAP);
 		}
 
@@ -602,12 +589,16 @@
 		 * Convenience variant of
 		 * {@link #resolveTypePair(GraphQLType, GraphQLFieldDefinition, ResolvableType, GraphQLSchema)}
 		 * with a {@link DataFetcher} to extract the return type from.
+		 * @param parent the parent type of the field
+		 * @param field the field
+		 * @param fetcher the data fetcher associated with this field
+		 * @param schema the GraphQL schema
 		 */
 		public static TypePair resolveTypePair(
 				GraphQLType parent, GraphQLFieldDefinition field, DataFetcher<?> fetcher, GraphQLSchema schema) {
 
 			return resolveTypePair(parent, field,
-					fetcher instanceof SelfDescribingDataFetcher<?> sd ? sd.getReturnType() : ResolvableType.NONE,
+					(fetcher instanceof SelfDescribingDataFetcher<?> sd) ? sd.getReturnType() : ResolvableType.NONE,
 					schema);
 		}
 
@@ -642,7 +633,7 @@
 		}
 
 		private static GraphQLType unwrapIfNonNull(GraphQLType type) {
-			return (type instanceof GraphQLNonNull graphQLNonNull ? graphQLNonNull.getWrappedType() : type);
+			return (type instanceof GraphQLNonNull graphQLNonNull) ? graphQLNonNull.getWrappedType() : type;
 		}
 
 		private static boolean isPaginatedType(GraphQLType type) {
@@ -731,26 +722,17 @@
 			this.unmappedRegistrations.put(coordinates, dataFetcher);
 		}
 
-<<<<<<< HEAD
-		public void unmappedArgument(DataFetcher<?> dataFetcher, List<String> arguments) {
+		void unmappedArgument(DataFetcher<?> dataFetcher, List<String> arguments) {
 			this.unmappedArguments.put(dataFetcher, arguments);
 		}
 
-		public void skippedType(GraphQLType type, FieldCoordinates coordinates) {
+		void skippedType(GraphQLType type, FieldCoordinates coordinates) {
 			this.skippedTypes.add(new DefaultSkippedType(type, coordinates));
 		}
 
-		public SchemaReport build() {
+		SchemaReport build() {
 			return new DefaultSchemaReport(
 					this.unmappedFields, this.unmappedRegistrations, this.unmappedArguments, this.skippedTypes);
-=======
-		void skippedType(GraphQLType type, FieldCoordinates coordinates) {
-			this.skippedTypes.add(new DefaultSkippedType(type, coordinates));
-		}
-
-		SchemaReport build() {
-			return new DefaultSchemaReport(this.unmappedFields, this.unmappedRegistrations, this.skippedTypes);
->>>>>>> 2a54ef48
 		}
 
 	}
