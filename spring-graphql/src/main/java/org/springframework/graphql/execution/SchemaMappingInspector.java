/*
 * Copyright 2020-present the original author or authors.
 *
 * Licensed under the Apache License, Version 2.0 (the "License");
 * you may not use this file except in compliance with the License.
 * You may obtain a copy of the License at
 *
 *      https://www.apache.org/licenses/LICENSE-2.0
 *
 * Unless required by applicable law or agreed to in writing, software
 * distributed under the License is distributed on an "AS IS" BASIS,
 * WITHOUT WARRANTIES OR CONDITIONS OF ANY KIND, either express or implied.
 * See the License for the specific language governing permissions and
 * limitations under the License.
 */

package org.springframework.graphql.execution;

import java.beans.PropertyDescriptor;
import java.lang.annotation.Annotation;
import java.lang.reflect.AnnotatedElement;
import java.lang.reflect.Field;
import java.lang.reflect.Method;
import java.lang.reflect.Modifier;
import java.lang.reflect.Parameter;
import java.util.ArrayList;
import java.util.Collections;
import java.util.HashSet;
import java.util.LinkedHashMap;
import java.util.List;
import java.util.Map;
import java.util.Optional;
import java.util.Set;
import java.util.function.Function;
import java.util.function.Predicate;

import graphql.language.FieldDefinition;
import graphql.language.NonNullType;
import graphql.language.Type;
import graphql.schema.DataFetcher;
import graphql.schema.FieldCoordinates;
import graphql.schema.GraphQLArgument;
import graphql.schema.GraphQLEnumType;
import graphql.schema.GraphQLFieldDefinition;
import graphql.schema.GraphQLFieldsContainer;
import graphql.schema.GraphQLInterfaceType;
import graphql.schema.GraphQLList;
import graphql.schema.GraphQLNamedOutputType;
import graphql.schema.GraphQLNamedType;
import graphql.schema.GraphQLNonNull;
import graphql.schema.GraphQLObjectType;
import graphql.schema.GraphQLScalarType;
import graphql.schema.GraphQLSchema;
import graphql.schema.GraphQLType;
import graphql.schema.GraphQLUnionType;
import graphql.schema.idl.RuntimeWiring;
import org.apache.commons.logging.Log;
import org.apache.commons.logging.LogFactory;
import org.jspecify.annotations.Nullable;

import org.springframework.beans.BeanUtils;
import org.springframework.beans.BeansException;
import org.springframework.core.MethodParameter;
import org.springframework.core.Nullness;
import org.springframework.core.ReactiveAdapter;
import org.springframework.core.ReactiveAdapterRegistry;
import org.springframework.core.ResolvableType;
import org.springframework.util.Assert;
import org.springframework.util.CollectionUtils;
import org.springframework.util.LinkedMultiValueMap;
import org.springframework.util.MultiValueMap;
import org.springframework.util.StringUtils;

/**
 * Inspect schema mappings on startup to ensure the following:
 * <ul>
 * <li>Schema fields have either a {@link DataFetcher} registration or a
 * corresponding Class property.
 * <li>{@code DataFetcher} registrations refer to a schema field that exists.
 * <li>{@code DataFetcher} arguments have matching schema field arguments.
 * <li>The nullness of schema fields matches the nullness of {@link DataFetcher}
 * return types, class properties or class methods.
 * <li>{@code DataFetcher} arguments match the nullness of schema argument types.
 * </ul>
 *
 * <p>Use methods of {@link GraphQlSource.SchemaResourceBuilder} to enable schema
 * inspection on startup. For all other cases, use {@link #initializer()} as a
 * starting point or the shortcut {@link #inspect(GraphQLSchema, Map)}.
 *
 * @author Brian Clozel
 * @author Rossen Stoyanchev
 * @since 1.2.0
 */
@SuppressWarnings("rawtypes")
public final class SchemaMappingInspector {

	private static final Log logger = LogFactory.getLog(SchemaMappingInspector.class);

	/**
	 * GraphQL Java detects "record-like" methods that match field names.
	 * This predicate aims to match the method {@code isRecordLike(Method)} in
	 * {@link graphql.schema.fetching.LambdaFetchingSupport}.
	 */
	private static final Predicate<Method> recordLikePredicate = (method) ->
			(!method.getDeclaringClass().equals(Object.class) && !method.getReturnType().equals(Void.class) &&
					method.getParameterCount() == 0 && Modifier.isPublic(method.getModifiers()));


	private final GraphQLSchema schema;

	private final Map<String, Map<String, DataFetcher>> dataFetchers;

	private final InterfaceUnionLookup interfaceUnionLookup;

	private final Set<String> inspectedTypes = new HashSet<>();

	private final ReportBuilder reportBuilder = new ReportBuilder();

	private @Nullable SchemaReport report;


	private SchemaMappingInspector(
			GraphQLSchema schema, Map<String, Map<String, DataFetcher>> dataFetchers,
			InterfaceUnionLookup interfaceUnionLookup) {

		Assert.notNull(schema, "GraphQLSchema is required");
		Assert.notNull(dataFetchers, "DataFetcher map is required");
		Assert.notNull(interfaceUnionLookup, "InterfaceUnionLookup is required");

		this.schema = schema;
		this.dataFetchers = dataFetchers;
		this.interfaceUnionLookup = interfaceUnionLookup;
	}


	/**
	 * Perform an inspection and create a {@link SchemaReport}.
	 * The inspection is done once only, during the first call to this method.
	 */
	public SchemaReport getOrCreateReport() {
		if (this.report == null) {
			checkSchemaFields();
			checkDataFetcherRegistrations();
			this.report = this.reportBuilder.build();
		}
		return this.report;
	}

	private void checkSchemaFields() {

		checkFieldsContainer(this.schema.getQueryType(), null);

		if (this.schema.isSupportingMutations()) {
			checkFieldsContainer(this.schema.getMutationType(), null);
		}

		if (this.schema.isSupportingSubscriptions()) {
			checkFieldsContainer(this.schema.getSubscriptionType(), null);
		}
	}

	/**
	 * Check fields of the given {@code GraphQLFieldsContainer} to make sure there
	 * is either a {@code DataFetcher} registration, or a corresponding property
	 * in the given Java type, which may be {@code null} for the top-level types
	 * Query, Mutation, and Subscription.
	 */
	private void checkFieldsContainer(
			GraphQLFieldsContainer fieldContainer, @Nullable ResolvableType resolvableType) {

		if (!this.inspectedTypes.add(fieldContainer.getName())) {
			return;
		}

		String typeName = fieldContainer.getName();
		Map<String, DataFetcher> dataFetcherMap = this.dataFetchers.getOrDefault(typeName, Collections.emptyMap());

		for (GraphQLFieldDefinition field : fieldContainer.getFieldDefinitions()) {
			String fieldName = field.getName();
			DataFetcher<?> dataFetcher = dataFetcherMap.get(fieldName);
			FieldCoordinates fieldCoordinates = FieldCoordinates.coordinates(typeName, fieldName);
			Nullness schemaNullness = resolveNullness(field);

			if (dataFetcher != null) {
				if (dataFetcher instanceof SelfDescribingDataFetcher<?> selfDescribing) {
					checkDataFetcherNullness(fieldCoordinates, selfDescribing, schemaNullness);
					checkFieldArguments(field, selfDescribing);
					checkFieldArgumentsNullness(field, selfDescribing);
					checkField(fieldContainer, field, selfDescribing.getReturnType());
				}
				else {
					checkField(fieldContainer, field, ResolvableType.NONE);
				}
				continue;
			}

			if (resolvableType != null) {
				PropertyDescriptor descriptor = getProperty(resolvableType, fieldName);
				if (descriptor != null) {
					MethodParameter returnType = new MethodParameter(descriptor.getReadMethod(), -1);
					checkReadMethodNullness(fieldCoordinates, resolvableType, descriptor, schemaNullness);
					checkField(fieldContainer, field, ResolvableType.forMethodParameter(returnType, resolvableType));
					continue;
				}
				Field javaField = getField(resolvableType, fieldName);
				if (javaField != null) {
					checkFieldNullNess(fieldCoordinates, javaField, schemaNullness);
					checkField(fieldContainer, field, ResolvableType.forField(javaField));
					continue;
				}
				// Kotlin function, Boolean is<PropertyName>
				Method method = getOtherAccessor(resolvableType, fieldName);
				if (method != null) {
					MethodParameter returnType = new MethodParameter(method, -1);
					checkField(fieldContainer, field, ResolvableType.forMethodParameter(returnType, resolvableType));
					continue;
				}
			}

			this.reportBuilder.unmappedField(fieldCoordinates);
		}
	}

	private void checkFieldNullNess(FieldCoordinates fieldCoordinates, Field javaField, Nullness schemaNullness) {
		Nullness applicationNullness = Nullness.forField(javaField);
		if (isMismatch(schemaNullness, applicationNullness)) {
			DescribedAnnotatedElement annotatedElement = new DescribedAnnotatedElement(javaField,
					javaField.getDeclaringClass().getSimpleName() + "#" + javaField.getName());
			this.reportBuilder.fieldNullnessMismatch(fieldCoordinates,
					new DefaultNullnessMismatch(schemaNullness, applicationNullness, annotatedElement));

		}
	}

	private void checkDataFetcherNullness(FieldCoordinates fieldCoordinates, SelfDescribingDataFetcher dataFetcher, Nullness schemaNullness) {
		Method dataFetcherMethod = dataFetcher.asMethod();
		if (dataFetcherMethod != null) {
			Nullness applicationNullness = Nullness.forMethodReturnType(dataFetcherMethod);
			ReactiveAdapter reactiveAdapter = ReactiveAdapterRegistry.getSharedInstance()
					.getAdapter(dataFetcherMethod.getReturnType());
			if (reactiveAdapter != null) {
				// we cannot infer nullness if wrapped by reactive types
				logger.debug("Skip nullness check for data fetcher '" + dataFetcherMethod.getName() + "' because of Reactive return type.");
			}
			else if (dataFetcher.usesDataLoader() && Map.class.isAssignableFrom(dataFetcherMethod.getReturnType())) {
				// we cannot infer nullness if batch loader method returns a Map
				logger.debug("Skip nullness check for data fetcher '" + dataFetcherMethod.getName() + "' because of batch loading.");
			}
			else if (isMismatch(schemaNullness, applicationNullness)) {
				DescribedAnnotatedElement annotatedElement = new DescribedAnnotatedElement(dataFetcherMethod, dataFetcher.getDescription());
				this.reportBuilder.fieldNullnessMismatch(fieldCoordinates,
						new DefaultNullnessMismatch(schemaNullness, applicationNullness, annotatedElement));

			}
		}
	}

	private void checkFieldArguments(GraphQLFieldDefinition field, SelfDescribingDataFetcher<?> dataFetcher) {
		List<String> arguments = new ArrayList<>();
		for (String name : dataFetcher.getArguments().keySet()) {
			if (field.getArgument(name) == null) {
				arguments.add(name);
			}
		}
		if (!arguments.isEmpty()) {
			this.reportBuilder.unmappedArgument(dataFetcher, arguments);
		}
	}

	private void checkFieldArgumentsNullness(GraphQLFieldDefinition field, SelfDescribingDataFetcher<?> dataFetcher) {
		Method dataFetcherMethod = dataFetcher.asMethod();
		if (dataFetcherMethod != null) {
			List<SchemaReport.NullnessMismatch> mismatches = new ArrayList<>();
			for (Parameter parameter : dataFetcherMethod.getParameters()) {
				GraphQLArgument argument = field.getArgument(parameter.getName());
				if (argument != null) {
					Nullness schemaNullness = resolveNullness(argument.getDefinition().getType());
					Nullness applicationNullness = Nullness.forMethodParameter(MethodParameter.forParameter(parameter));
					if (isMismatch(schemaNullness, applicationNullness)) {
						mismatches.add(new DefaultNullnessMismatch(schemaNullness, applicationNullness, parameter));
					}
				}
			}
			if (!mismatches.isEmpty()) {
				this.reportBuilder.argumentsNullnessMismatches(dataFetcher, mismatches);
			}
		}
	}

	private void checkReadMethodNullness(FieldCoordinates fieldCoordinates, ResolvableType resolvableType, PropertyDescriptor descriptor, Nullness schemaNullness) {
		Nullness applicationNullness = Nullness.forMethodReturnType(descriptor.getReadMethod());
		if (isMismatch(schemaNullness, applicationNullness)) {
			DescribedAnnotatedElement annotatedElement = new DescribedAnnotatedElement(descriptor.getReadMethod(),
					resolvableType.toClass().getSimpleName() + "#" + descriptor.getName());
			this.reportBuilder.fieldNullnessMismatch(fieldCoordinates,
					new DefaultNullnessMismatch(schemaNullness, applicationNullness, annotatedElement));
		}
	}


	/**
	 * Resolve field wrapper types (connection, list, non-null), nest into generic types,
	 * and recurse with {@link #checkFieldsContainer} if there is enough type information.
	 */
	private void checkField(
			GraphQLFieldsContainer parent, GraphQLFieldDefinition field, ResolvableType resolvableType) {

		TypePair typePair = TypePair.resolveTypePair(parent, field, resolvableType, this.schema);

		MultiValueMap<GraphQLType, ResolvableType> typePairs = new LinkedMultiValueMap<>();
		if (typePair.outputType() instanceof GraphQLUnionType unionType) {
			typePairs.putAll(this.interfaceUnionLookup.resolveUnion(unionType));
		}
		else if (typePair.outputType() instanceof GraphQLInterfaceType interfaceType) {
			typePairs.putAll(this.interfaceUnionLookup.resolveInterface(interfaceType));
		}

		if (typePairs.isEmpty()) {
			typePairs.add(typePair.outputType(), typePair.resolvableType());
		}

		for (Map.Entry<GraphQLType, List<ResolvableType>> entry : typePairs.entrySet()) {
			GraphQLType graphQlType = entry.getKey();

			for (ResolvableType currentResolvableType : entry.getValue()) {

				// Can we inspect GraphQL type?
				if (!(graphQlType instanceof GraphQLFieldsContainer fieldContainer)) {
					if (isNotScalarOrEnumType(graphQlType)) {
						this.reportBuilder.skippedType(graphQlType, parent, field, "Unsupported schema type", false);
					}
					continue;
				}

				// Can we inspect the Class?
				if (currentResolvableType.resolve(Object.class) == Object.class) {
					boolean isDerived = !graphQlType.equals(typePair.outputType());
					this.reportBuilder.skippedType(graphQlType, parent, field, "No class information", isDerived);
					continue;
				}

				checkFieldsContainer(fieldContainer, currentResolvableType);
			}
		}
	}

	private @Nullable PropertyDescriptor getProperty(ResolvableType resolvableType, String fieldName) {
		try {
			Class<?> clazz = resolvableType.resolve();
			return (clazz != null) ? BeanUtils.getPropertyDescriptor(clazz, fieldName) : null;
		}
		catch (BeansException ex) {
			throw new IllegalStateException(
					"Failed to get property on " + resolvableType + " for field '" + fieldName + "'", ex);
		}
	}

	private @Nullable Field getField(ResolvableType resolvableType, String fieldName) {
		try {
			Class<?> clazz = resolvableType.resolve();
			return (clazz != null) ? clazz.getField(fieldName) : null;
		}
		catch (NoSuchFieldException ex) {
			return null;
		}
	}

<<<<<<< HEAD
	private static @Nullable Method getRecordLikeMethod(ResolvableType resolvableType, String fieldName) {
=======
	@Nullable
	private static Method getOtherAccessor(ResolvableType resolvableType, String fieldName) {
>>>>>>> 236b24a6
		Class<?> clazz = resolvableType.resolve();
		if (clazz != null) {
			for (Method method : clazz.getDeclaredMethods()) {
				if (recordLikePredicate.test(method) && fieldName.equals(StringUtils.uncapitalize(method.getName()))) {
					return method;
				}
				// JavaBean introspection supports boolean property only
				if (method.getReturnType().equals(Boolean.class) &&
						method.getName().equals("is" + StringUtils.capitalize(fieldName))) {
					return method;
				}
			}
		}
		return null;
	}

	private static boolean isNotScalarOrEnumType(GraphQLType type) {
		return !(type instanceof GraphQLScalarType || type instanceof GraphQLEnumType);
	}

	private void checkDataFetcherRegistrations() {
		this.dataFetchers.forEach((typeName, registrations) ->
				registrations.forEach((fieldName, dataFetcher) -> {
					FieldCoordinates coordinates = FieldCoordinates.coordinates(typeName, fieldName);
					if (this.schema.getFieldDefinition(coordinates) == null) {
						this.reportBuilder.unmappedRegistration(coordinates, dataFetcher);
					}
				}));
	}

	private Nullness resolveNullness(GraphQLFieldDefinition fieldDefinition) {
		FieldDefinition definition = fieldDefinition.getDefinition();
		if (definition != null) {
			return resolveNullness(definition.getType());
		}
		return Nullness.UNSPECIFIED;
	}

	private Nullness resolveNullness(Type type) {
		if (type instanceof NonNullType) {
			return Nullness.NON_NULL;
		}
		return  Nullness.NULLABLE;
	}

	private boolean isMismatch(Nullness first, Nullness second) {
		return (first == Nullness.NON_NULL && second == Nullness.NULLABLE) ||
				(first == Nullness.NULLABLE && second == Nullness.NON_NULL);
	}


	/**
	 * Check the schema against {@code DataFetcher} registrations, and produce a report.
	 * @param schema the schema to inspect
	 * @param runtimeWiring for {@code DataFetcher} registrations
	 * @return the created report
	 */
	public static SchemaReport inspect(GraphQLSchema schema, RuntimeWiring runtimeWiring) {
		return inspect(schema, runtimeWiring.getDataFetchers());
	}

	/**
	 * Variant of {@link #inspect(GraphQLSchema, RuntimeWiring)} with a map of
	 * {@code DataFetcher} registrations.
	 * @param schema the schema to inspect
	 * @param fetchers the map of {@code DataFetcher} registrations
	 * @since 1.2.5
	 */
	public static SchemaReport inspect(GraphQLSchema schema, Map<String, Map<String, DataFetcher>> fetchers) {
		return initializer().inspect(schema, fetchers);
	}

	/**
	 * Return an initializer to configure the {@link SchemaMappingInspector}
	 * and perform the inspection.
	 * @since 1.3.0
	 */
	public static Initializer initializer() {
		return new DefaultInitializer();
	}


	/**
	 * Helps to configure {@link SchemaMappingInspector}.
	 * @since 1.3.0
	 */
	public interface Initializer {

		/**
		 * Provide an explicit mapping between a GraphQL type name and the Java
		 * class(es) that represent it at runtime to help inspect union member
		 * and interface implementation types when those associations cannot be
		 * discovered otherwise.
		 * <p>Out of the box, there a several ways through which schema inspection
		 * can locate such types automatically:
		 * <ul>
		 * <li>Java class representations are located in the same package as the
		 * type returned from the controller method for a union or interface field,
		 * and their {@link Class#getSimpleName() simple class names} match GraphQL
		 * type names, possibly with the help of a {@link #classNameFunction}.
		 * <li>Java class representations are located in the same package as the
		 * declaring class of the controller method for a union or interface field.
		 * <li>Controller methods return the Java class representations of schema
		 * fields for concrete union member or interface implementation types.
		 * </ul>
		 * @param graphQlTypeName the name of a GraphQL Object type
		 * @param aClass one or more Java class representations
		 * @return the same initializer instance
		 */
		Initializer classMapping(String graphQlTypeName, Class<?>... aClass);

		/**
		 * Help to derive the {@link Class#getSimpleName() simple class name} for
		 * the Java representation of a GraphQL union member or interface implementing
		 * type. For more details, see {@link #classMapping(String, Class[])}.
		 * <p>By default, {@link GraphQLObjectType#getName()} is used.
		 * @param function the function to use
		 * @return the same initializer instance
		 */
		Initializer classNameFunction(Function<GraphQLObjectType, String> function);

		/**
		 * Alternative to {@link #classMapping(String, Class[])} with a custom
		 * {@link ClassResolver} to find the Java class(es) for a GraphQL union
		 * member or interface implementation type.
		 * @param resolver the resolver to use to find associated Java classes
		 * @return the same initializer instance
		 */
		Initializer classResolver(ClassResolver resolver);

		/**
		 * Perform the inspection and return a report.
		 * @param schema the schema to inspect
		 * @param fetchers the registered data fetchers
		 * @return the produced report
		 */
		SchemaReport inspect(GraphQLSchema schema, Map<String, Map<String, DataFetcher>> fetchers);

	}


	/**
	 * Strategy to resolve the Java class(es) for a {@code GraphQLObjectType}, effectively
	 * the reverse of {@link graphql.schema.TypeResolver}, for schema inspection purposes.
	 */
	public interface ClassResolver {

		/**
		 * Return Java class(es) for the given GraphQL object type.
		 * @param objectType the {@code GraphQLObjectType} to resolve
		 * @param interfaceOrUnionType either an interface the object implements,
		 * or a union the object is a member of
		 */
		List<Class<?>> resolveClass(GraphQLObjectType objectType, GraphQLNamedOutputType interfaceOrUnionType);

	}


	/**
	 * Default implementation of {@link Initializer}.
	 */
	private static final class DefaultInitializer implements Initializer {

		private Function<GraphQLObjectType, String> classNameFunction = GraphQLObjectType::getName;

		private final List<ClassResolver> classResolvers = new ArrayList<>();

		private final MultiValueMap<String, Class<?>> classMappings = new LinkedMultiValueMap<>();

		@Override
		public Initializer classNameFunction(Function<GraphQLObjectType, String> function) {
			this.classNameFunction = function;
			return this;
		}

		@Override
		public Initializer classResolver(ClassResolver resolver) {
			this.classResolvers.add(resolver);
			return this;
		}

		@Override
		public Initializer classMapping(String graphQlTypeName, Class<?>... classes) {
			for (Class<?> aClass : classes) {
				this.classMappings.add(graphQlTypeName, aClass);
			}
			return this;
		}

		@Override
		public SchemaReport inspect(GraphQLSchema schema, Map<String, Map<String, DataFetcher>> fetchers) {

			List<ClassResolver> resolvers = new ArrayList<>(this.classResolvers);
			resolvers.add(new MappingClassResolver(this.classMappings));
			resolvers.add(ReflectionClassResolver.create(schema, fetchers, this.classNameFunction));

			InterfaceUnionLookup lookup = InterfaceUnionLookup.create(schema, resolvers);

			SchemaMappingInspector inspector = new SchemaMappingInspector(schema, fetchers, lookup);
			return inspector.getOrCreateReport();
		}
	}


	/**
	 * ClassResolver with explicit mappings.
	 */
	private static final class MappingClassResolver implements ClassResolver {

		private final MultiValueMap<String, Class<?>> mappings = new LinkedMultiValueMap<>();

		MappingClassResolver(MultiValueMap<String, Class<?>> mappings) {
			this.mappings.putAll(mappings);
		}

		@Override
		public List<Class<?>> resolveClass(GraphQLObjectType objectType, GraphQLNamedOutputType interfaceOrUnionType) {
			return this.mappings.getOrDefault(objectType.getName(), Collections.emptyList());
		}
	}


	/**
	 * ClassResolver that uses a function to derive the simple class name from
	 * the GraphQL object type, and then prepends a prefixes such as a package
	 * name and/or an outer class name.
	 */
	private static final class ReflectionClassResolver implements ClassResolver {

		private static final Predicate<String> PACKAGE_PREDICATE = (name) -> !name.startsWith("java.");

		private final Function<GraphQLObjectType, String> classNameFunction;

		private final MultiValueMap<String, String> classPrefixes;

		private ReflectionClassResolver(
				Function<GraphQLObjectType, String> nameFunction, MultiValueMap<String, String> prefixes) {

			this.classNameFunction = nameFunction;
			this.classPrefixes = prefixes;
		}

		@Override
		public List<Class<?>> resolveClass(GraphQLObjectType objectType, GraphQLNamedOutputType interfaceOrUnion) {
			String className = this.classNameFunction.apply(objectType);
			for (String prefix : this.classPrefixes.getOrDefault(interfaceOrUnion.getName(), Collections.emptyList())) {
				try {
					Class<?> clazz = Class.forName(prefix + className);
					return Collections.singletonList(clazz);
				}
				catch (ClassNotFoundException ex) {
					// Ignore
				}
			}
			return Collections.emptyList();
		}

		/**
		 * Create a resolver that is aware of packages associated with controller
		 * methods mapped to unions and interfaces.
		 */
		public static ReflectionClassResolver create(
				GraphQLSchema schema, Map<String, Map<String, DataFetcher>> dataFetchers,
				Function<GraphQLObjectType, String> classNameFunction) {

			MultiValueMap<String, String> classPrefixes = new LinkedMultiValueMap<>();

			for (Map.Entry<String, Map<String, DataFetcher>> typeEntry : dataFetchers.entrySet()) {
				String typeName = typeEntry.getKey();
				GraphQLType parentType = schema.getType(typeName);
				if (parentType == null) {
					continue;  // Unmapped registration
				}
				for (Map.Entry<String, DataFetcher> fieldEntry : typeEntry.getValue().entrySet()) {
					FieldCoordinates coordinates = FieldCoordinates.coordinates(typeName, fieldEntry.getKey());
					GraphQLFieldDefinition field = schema.getFieldDefinition(coordinates);
					if (field == null) {
						continue;  // Unmapped registration
					}
					DataFetcher dataFetcher = fieldEntry.getValue();
					TypePair pair = TypePair.resolveTypePair(parentType, field, dataFetcher, schema);
					GraphQLType outputType = pair.outputType();
					if (outputType instanceof GraphQLUnionType || outputType instanceof GraphQLInterfaceType) {
						String outputTypeName = ((GraphQLNamedOutputType) outputType).getName();
						Class<?> clazz = pair.resolvableType().resolve(Object.class);
						if (PACKAGE_PREDICATE.test(clazz.getPackageName())) {
							addClassPrefix(outputTypeName, clazz, classPrefixes);
						}
						if (dataFetcher instanceof SelfDescribingDataFetcher<?> selfDescribing) {
							if (selfDescribing.getReturnType().getSource() instanceof MethodParameter param) {
								addClassPrefix(outputTypeName, param.getDeclaringClass(), classPrefixes);
							}
						}
					}
				}
			}

			return new ReflectionClassResolver(classNameFunction, classPrefixes);
		}

		private static void addClassPrefix(
				String unionOrInterfaceType, Class<?> aClass, MultiValueMap<String, String> classPrefixes) {

			int index = aClass.getName().indexOf(aClass.getSimpleName());
			classPrefixes.add(unionOrInterfaceType, aClass.getName().substring(0, index));
		}
	}


	/**
	 * Lookup for GraphQL Object and Java type pairs that are associated with
	 * GraphQL union and interface types.
	 */
	private static final class InterfaceUnionLookup {

		private static final LinkedMultiValueMap<GraphQLType, ResolvableType> EMPTY_MAP = new LinkedMultiValueMap<>(0);

		/** Interface or union type name to implementing or member GraphQL-Java types pairs. */
		private final Map<String, MultiValueMap<GraphQLType, ResolvableType>> mappings;

		private InterfaceUnionLookup(Map<String, MultiValueMap<GraphQLType, ResolvableType>> mappings) {
			this.mappings = mappings;
		}

		/**
		 * Resolve the implementation GraphQL and Java type pairs for the interface.
		 * @param interfaceType the interface type to resolve type pairs for
		 * @return {@code MultiValueMap} with one or more pairs, possibly one
		 * pair with {@link ResolvableType#NONE}.
		 */
		MultiValueMap<GraphQLType, ResolvableType> resolveInterface(GraphQLInterfaceType interfaceType) {
			return this.mappings.getOrDefault(interfaceType.getName(), EMPTY_MAP);
		}

		/**
		 * Resolve the member GraphQL and Java type pairs for the union.
		 * @param unionType the union type to resolve type pairs for
		 * @return {@code MultiValueMap} with one or more pairs, possibly one
		 * pair with {@link ResolvableType#NONE}.
		 */
		MultiValueMap<GraphQLType, ResolvableType> resolveUnion(GraphQLUnionType unionType) {
			return this.mappings.getOrDefault(unionType.getName(), EMPTY_MAP);
		}

		/**
		 * Resolve the class for every union member and interface implementation type,
		 * and create a lookup instance.
		 */
		public static InterfaceUnionLookup create(
				GraphQLSchema schema, List<ClassResolver> classResolvers) {

			Map<String, MultiValueMap<GraphQLType, ResolvableType>> mappings = new LinkedHashMap<>();

			for (GraphQLNamedType type : schema.getAllTypesAsList()) {
				if (type instanceof GraphQLUnionType union) {
					for (GraphQLNamedOutputType member : union.getTypes()) {
						addTypeMapping(union, (GraphQLObjectType) member, classResolvers, mappings);
					}
				}
				else if (type instanceof GraphQLObjectType objectType) {
					for (GraphQLNamedOutputType interfaceType : objectType.getInterfaces()) {
						addTypeMapping(interfaceType, objectType, classResolvers, mappings);
					}
				}
			}

			return new InterfaceUnionLookup(mappings);
		}

		private static void addTypeMapping(
				GraphQLNamedOutputType interfaceOrUnionType, GraphQLObjectType objectType,
				List<ClassResolver> classResolvers,
				Map<String, MultiValueMap<GraphQLType, ResolvableType>> mappings) {

			List<ResolvableType> resolvableTypes = new ArrayList<>();

			for (ClassResolver resolver : classResolvers) {
				List<Class<?>> classes = resolver.resolveClass(objectType, interfaceOrUnionType);
				if (!classes.isEmpty()) {
					for (Class<?> clazz : classes) {
						ResolvableType resolvableType = ResolvableType.forClass(clazz);
						resolvableTypes.add(resolvableType);
					}
					break;
				}
			}

			if (resolvableTypes.isEmpty()) {
				resolvableTypes.add(ResolvableType.NONE);
			}

			for (ResolvableType resolvableType : resolvableTypes) {
				String name = interfaceOrUnionType.getName();
				mappings.computeIfAbsent(name, (n) -> new LinkedMultiValueMap<>()).add(objectType, resolvableType);
			}
		}
	}


	/**
	 * Container for a GraphQL and Java type pair along with logic to resolve the
	 * pair of types for a GraphQL field and the {@code DataFetcher} registered for it.
	 */
	private record TypePair(GraphQLType outputType, ResolvableType resolvableType) {

		private static final ReactiveAdapterRegistry adapterRegistry = ReactiveAdapterRegistry.getSharedInstance();

		/**
		 * Convenience variant of
		 * {@link #resolveTypePair(GraphQLType, GraphQLFieldDefinition, ResolvableType, GraphQLSchema)}
		 * with a {@link DataFetcher} to extract the return type from.
		 * @param parent the parent type of the field
		 * @param field the field
		 * @param fetcher the data fetcher associated with this field
		 * @param schema the GraphQL schema
		 */
		public static TypePair resolveTypePair(
				GraphQLType parent, GraphQLFieldDefinition field, DataFetcher<?> fetcher, GraphQLSchema schema) {

			return resolveTypePair(parent, field,
					(fetcher instanceof SelfDescribingDataFetcher<?> sd) ? sd.getReturnType() : ResolvableType.NONE,
					schema);
		}

		/**
		 * Given a GraphQL field and its associated Java type, determine
		 * the type pair to use for schema inspection, removing list, non-null, and
		 * connection type wrappers, and nesting within generic types in order to get
		 * to the types to use for schema inspection.
		 * @param parent the parent type of the field
		 * @param field the field
		 * @param resolvableType the Java type associated with the field
		 * @param schema the GraphQL schema
		 * @return the GraphQL type and corresponding Java type, or {@link ResolvableType#NONE} if unresolved.
		 */
		public static TypePair resolveTypePair(
				GraphQLType parent, GraphQLFieldDefinition field, ResolvableType resolvableType, GraphQLSchema schema) {

			// Remove GraphQL type wrappers, and nest within Java generic types
			GraphQLType outputType = unwrapIfNonNull(field.getType());
			GraphQLType paginatedType = getPaginatedType(outputType);
			if (paginatedType != null) {
				outputType = paginatedType;
				resolvableType = nestForConnection(resolvableType);
			}
			else if (outputType instanceof GraphQLList listType) {
				outputType = unwrapIfNonNull(listType.getWrappedType());
				resolvableType = nestForList(resolvableType, parent == schema.getSubscriptionType());
			}
			else {
				resolvableType = nestIfWrappedType(resolvableType);
			}
			return new TypePair(outputType, resolvableType);
		}

		private static GraphQLType unwrapIfNonNull(GraphQLType type) {
			return (type instanceof GraphQLNonNull graphQLNonNull) ? graphQLNonNull.getWrappedType() : type;
		}

		private static @Nullable GraphQLType getPaginatedType(GraphQLType type) {
			if (!(type instanceof GraphQLObjectType cot && cot.getName().endsWith("Connection"))) {
				return null;
			}
			GraphQLFieldDefinition edges = cot.getField("edges");
			if (edges == null) {
				return null;
			}
			if (!(unwrapIfNonNull(edges.getType()) instanceof GraphQLList lt)) {
				return null;
			}
			if (!(lt.getWrappedType() instanceof GraphQLObjectType eot)) {
				return null;
			}
			GraphQLFieldDefinition node = eot.getField("node");
			if (node == null) {
				return null;
			}
			return unwrapIfNonNull(node.getType());
		}

		private static ResolvableType nestForConnection(ResolvableType type) {
			if (type == ResolvableType.NONE) {
				return type;
			}
			type = nestIfWrappedType(type);
			if (logger.isDebugEnabled() && type.getGenerics().length != 1) {
				logger.debug("Expected Connection type to have a generic parameter: " + type);
			}
			return type.getNested(2);
		}

		private static ResolvableType nestIfWrappedType(ResolvableType type) {
			Class<?> clazz = type.resolve(Object.class);
			if (Optional.class.isAssignableFrom(clazz)) {
				if (logger.isDebugEnabled() && type.getGeneric(0).resolve() == null) {
					logger.debug("Expected Optional type to have a generic parameter: " + type);
				}
				return type.getNested(2);
			}
			ReactiveAdapter adapter = adapterRegistry.getAdapter(clazz);
			if (adapter != null) {
				if (logger.isDebugEnabled() && adapter.isNoValue()) {
					logger.debug("Expected reactive/async return type that can produce value(s): " + type);
				}
				return type.getNested(2);
			}
			return type;
		}

		private static ResolvableType nestForList(ResolvableType type, boolean subscription) {
			if (type == ResolvableType.NONE) {
				return type;
			}
			ReactiveAdapter adapter = adapterRegistry.getAdapter(type.resolve(Object.class));
			if (adapter != null) {
				if (logger.isDebugEnabled() && adapter.isNoValue()) {
					logger.debug("Expected List compatible type: " + type);
				}
				type = type.getNested(2);
				if (adapter.isMultiValue() && !subscription) {
					return type;
				}
			}
			if (logger.isDebugEnabled() && !type.isArray() && type.getGenerics().length != 1) {
				logger.debug("Expected List compatible type: " + type);
			}
			return type.getNested(2);
		}

	};


	/**
	 * Helps to build a {@link SchemaReport}.
	 */
	private final class ReportBuilder {

		private final List<FieldCoordinates> unmappedFields = new ArrayList<>();

		private final Map<FieldCoordinates, DataFetcher<?>> unmappedRegistrations = new LinkedHashMap<>();

		private final MultiValueMap<DataFetcher<?>, String> unmappedArguments = new LinkedMultiValueMap<>();

		private final Map<FieldCoordinates, SchemaReport.NullnessMismatch> fieldNullnessMismatches = new LinkedHashMap<>();

		private final MultiValueMap<DataFetcher<?>, SchemaReport.NullnessMismatch> argumentsNullnessMismatches = new LinkedMultiValueMap<>();

		private final List<DefaultSkippedType> skippedTypes = new ArrayList<>();

		private final List<DefaultSkippedType> candidateSkippedTypes = new ArrayList<>();

		void unmappedField(FieldCoordinates coordinates) {
			this.unmappedFields.add(coordinates);
		}

		void unmappedRegistration(FieldCoordinates coordinates, DataFetcher<?> dataFetcher) {
			this.unmappedRegistrations.put(coordinates, dataFetcher);
		}

		void unmappedArgument(DataFetcher<?> dataFetcher, List<String> arguments) {
			this.unmappedArguments.put(dataFetcher, arguments);
		}

		void fieldNullnessMismatch(FieldCoordinates coordinates, SchemaReport.NullnessMismatch nullnessMismatch) {
			this.fieldNullnessMismatches.put(coordinates, nullnessMismatch);
		}

		void argumentsNullnessMismatches(DataFetcher<?> dataFetcher, List<SchemaReport.NullnessMismatch> nullnessMismatches) {
			this.argumentsNullnessMismatches.put(dataFetcher, nullnessMismatches);
		}

		void skippedType(
				GraphQLType type, GraphQLFieldsContainer parent, GraphQLFieldDefinition field,
				String reason, boolean isDerivedType) {

			DefaultSkippedType skippedType = DefaultSkippedType.create(type, parent, field, reason);

			if (!isDerivedType) {
				skippedType(skippedType);
				return;
			}

			// Keep skipped union member or interface implementing types aside to the end.
			// Use of concrete types elsewhere may provide more information.

			this.candidateSkippedTypes.add(skippedType);
		}

		private void skippedType(DefaultSkippedType skippedType) {
			if (logger.isDebugEnabled()) {
				logger.debug("Skipping '" + skippedType + "': " + skippedType.reason());
			}
			this.skippedTypes.add(skippedType);
		}

		SchemaReport build() {

			this.candidateSkippedTypes.forEach((skippedType) -> {
				if (skippedType.type() instanceof GraphQLFieldsContainer fieldsContainer) {
					if (SchemaMappingInspector.this.inspectedTypes.contains(fieldsContainer.getName())) {
						return;
					}
				}
				skippedType(skippedType);
			});

			return new DefaultSchemaReport(this.unmappedFields, this.unmappedRegistrations,
					this.unmappedArguments, this.fieldNullnessMismatches, this.argumentsNullnessMismatches, this.skippedTypes);
		}
	}


	/**
	 * Default implementation of {@link SchemaReport}.
	 */
	private final class DefaultSchemaReport implements SchemaReport {

		private final List<FieldCoordinates> unmappedFields;

		private final Map<FieldCoordinates, DataFetcher<?>> unmappedRegistrations;

		private final MultiValueMap<DataFetcher<?>, String> unmappedArguments;

		private final Map<FieldCoordinates, NullnessMismatch> fieldsNullnessMismatches;

		private final MultiValueMap<DataFetcher<?>, NullnessMismatch> argumentsNullnessMismatches;

		private final List<SchemaReport.SkippedType> skippedTypes;

		DefaultSchemaReport(
				List<FieldCoordinates> unmappedFields, Map<FieldCoordinates, DataFetcher<?>> unmappedRegistrations,
				MultiValueMap<DataFetcher<?>, String> unmappedArguments,
				Map<FieldCoordinates, NullnessMismatch> fieldsNullnessMismatches,
				MultiValueMap<DataFetcher<?>, NullnessMismatch> argumentsNullnessMismatches,
				List<DefaultSkippedType> skippedTypes) {

			this.unmappedFields = Collections.unmodifiableList(unmappedFields);
			this.unmappedRegistrations = Collections.unmodifiableMap(unmappedRegistrations);
			this.unmappedArguments = CollectionUtils.unmodifiableMultiValueMap(unmappedArguments);
			this.fieldsNullnessMismatches = Collections.unmodifiableMap(fieldsNullnessMismatches);
			this.argumentsNullnessMismatches = CollectionUtils.unmodifiableMultiValueMap(argumentsNullnessMismatches);
			this.skippedTypes = Collections.unmodifiableList(skippedTypes);
		}

		@Override
		public List<FieldCoordinates> unmappedFields() {
			return this.unmappedFields;
		}

		@Override
		public Map<FieldCoordinates, DataFetcher<?>> unmappedRegistrations() {
			return this.unmappedRegistrations;
		}

		@Override
		public MultiValueMap<DataFetcher<?>, String> unmappedArguments() {
			return this.unmappedArguments;
		}

		@Override
		public Map<FieldCoordinates, NullnessMismatch> fieldsNullnessMismatches() {
			return this.fieldsNullnessMismatches;
		}

		@Override
		public MultiValueMap<DataFetcher<?>, NullnessMismatch> argumentsNullnessMismatches() {
			return this.argumentsNullnessMismatches;
		}

		@Override
		public List<SkippedType> skippedTypes() {
			return this.skippedTypes;
		}

		@Override
		public GraphQLSchema schema() {
			return SchemaMappingInspector.this.schema;
		}

		@Override
		public @Nullable DataFetcher<?> dataFetcher(FieldCoordinates coordinates) {
			return SchemaMappingInspector.this.dataFetchers
					.getOrDefault(coordinates.getTypeName(), Collections.emptyMap())
					.get(coordinates.getFieldName());
		}

		@Override
		public String toString() {
			return "GraphQL schema inspection:\n" +
					"\tUnmapped fields: " + formatUnmappedFields() + "\n" +
					"\tUnmapped registrations: " + this.unmappedRegistrations + "\n" +
					"\tUnmapped arguments: " + this.unmappedArguments + "\n" +
					"\tFields nullness mismatches: " + formatFieldsNullnessMismatches() + "\n" +
					"\tArguments nullness mismatches: " + formatArgumentsNullnessMismatches() + "\n" +
					"\tSkipped types: " + this.skippedTypes;
		}

		private String formatUnmappedFields() {
			MultiValueMap<String, String> map = new LinkedMultiValueMap<>();
			this.unmappedFields.forEach((coordinates) -> {
				List<String> fields = map.computeIfAbsent(coordinates.getTypeName(), (s) -> new ArrayList<>());
				fields.add(coordinates.getFieldName());
			});
			return map.toString();
		}

		private String formatFieldsNullnessMismatches() {
			MultiValueMap<String, String> map = new LinkedMultiValueMap<>();
			this.fieldsNullnessMismatches.forEach((coordinates, mismatch) -> {
				List<String> fields = map.computeIfAbsent(coordinates.getTypeName(), (s) -> new ArrayList<>());
				fields.add(String.format("%s is %s -> '%s' is %s", coordinates.getFieldName(), mismatch.schemaNullness(),
						mismatch.annotatedElement(), mismatch.applicationNullness()));
			});
			return map.toString();
		}

		private String formatArgumentsNullnessMismatches() {
			MultiValueMap<String, String> map = new LinkedMultiValueMap<>();
			this.argumentsNullnessMismatches.forEach((dataFetcher, mismatches) -> {
				List<String> arguments = mismatches.stream()
						.map((mismatch) -> String.format("%s should be %s", mismatch.annotatedElement(), mismatch.schemaNullness()))
						.toList();
				map.put(dataFetcher.toString(), arguments);
			});
			return map.toString();
		}

	}


	/**
	 * Default implementation of a {@link SchemaReport.SkippedType}.
	 */
	private record DefaultSkippedType(
			GraphQLType type, FieldCoordinates fieldCoordinates, String reason)
			implements SchemaReport.SkippedType {

		@Override
		public String toString() {
			return (this.type instanceof GraphQLNamedType named) ? named.getName() : this.type.toString();
		}

		public static DefaultSkippedType create(
				GraphQLType type, GraphQLFieldsContainer parent, GraphQLFieldDefinition field, String reason) {

			return new DefaultSkippedType(type, FieldCoordinates.coordinates(parent, field), reason);
		}
	}

	/**
	 * Default implementation of a {@link SchemaReport.NullnessMismatch}.
	 */
	private record DefaultNullnessMismatch(
			Nullness schemaNullness, Nullness applicationNullness, AnnotatedElement annotatedElement)
			implements SchemaReport.NullnessMismatch {

	}

	/**
	 * {@link AnnotatedElement} that overrides the {@code toString} method for displaying in the report.
	 */
	private record DescribedAnnotatedElement(AnnotatedElement delegate,
			String description) implements AnnotatedElement {

		@Override
			public String toString() {
				return this.description;
			}

			@Override
			public <T extends Annotation> T getAnnotation(Class<T> annotationClass) {
				return this.delegate.getAnnotation(annotationClass);
			}

			@Override
			public Annotation[] getAnnotations() {
				return this.delegate.getAnnotations();
			}

			@Override
			public Annotation[] getDeclaredAnnotations() {
				return this.delegate.getDeclaredAnnotations();
			}
	}

}<|MERGE_RESOLUTION|>--- conflicted
+++ resolved
@@ -365,12 +365,7 @@
 		}
 	}
 
-<<<<<<< HEAD
-	private static @Nullable Method getRecordLikeMethod(ResolvableType resolvableType, String fieldName) {
-=======
-	@Nullable
-	private static Method getOtherAccessor(ResolvableType resolvableType, String fieldName) {
->>>>>>> 236b24a6
+	private static @Nullable Method getOtherAccessor(ResolvableType resolvableType, String fieldName) {
 		Class<?> clazz = resolvableType.resolve();
 		if (clazz != null) {
 			for (Method method : clazz.getDeclaredMethods()) {
