/*
 * Copyright 2020-present the original author or authors.
 *
 * Licensed under the Apache License, Version 2.0 (the "License");
 * you may not use this file except in compliance with the License.
 * You may obtain a copy of the License at
 *
 *      https://www.apache.org/licenses/LICENSE-2.0
 *
 * Unless required by applicable law or agreed to in writing, software
 * distributed under the License is distributed on an "AS IS" BASIS,
 * WITHOUT WARRANTIES OR CONDITIONS OF ANY KIND, either express or implied.
 * See the License for the specific language governing permissions and
 * limitations under the License.
 */

package org.springframework.graphql.data;

import java.lang.reflect.Constructor;
import java.lang.reflect.Field;
import java.util.Collection;
import java.util.Collections;
import java.util.HashMap;
import java.util.Map;
import java.util.Optional;

import graphql.schema.DataFetchingEnvironment;
<<<<<<< HEAD
import org.jspecify.annotations.Nullable;
=======
import kotlin.jvm.JvmClassMappingKt;
import kotlin.reflect.KClass;
import kotlin.reflect.KFunction;
import kotlin.reflect.KParameter;
import kotlin.reflect.KType;
import kotlin.reflect.full.KClasses;
import kotlin.reflect.jvm.KCallablesJvm;
import kotlin.reflect.jvm.ReflectJvmMapping;
>>>>>>> 478fb651

import org.springframework.beans.BeanInstantiationException;
import org.springframework.beans.BeanUtils;
import org.springframework.beans.BeanWrapper;
import org.springframework.beans.NotWritablePropertyException;
import org.springframework.beans.PropertyAccessorFactory;
import org.springframework.beans.SimpleTypeConverter;
import org.springframework.beans.TypeConverter;
import org.springframework.beans.TypeMismatchException;
import org.springframework.core.CollectionFactory;
import org.springframework.core.Conventions;
import org.springframework.core.KotlinDetector;
import org.springframework.core.MethodParameter;
import org.springframework.core.ResolvableType;
import org.springframework.core.convert.ConversionService;
import org.springframework.core.convert.TypeDescriptor;
import org.springframework.data.util.DirectFieldAccessFallbackBeanWrapper;
import org.springframework.util.Assert;
import org.springframework.util.ClassUtils;
import org.springframework.util.ReflectionUtils;
import org.springframework.validation.AbstractBindingResult;
import org.springframework.validation.BindException;
import org.springframework.validation.FieldError;


/**
 * Binder that instantiates and populates a target Object to reflect the
 * complete structure of the {@link DataFetchingEnvironment#getArguments()
 * GraphQL arguments} input map.
 *
 * <p>The input map is navigated recursively to create the full structure of
 * the target type. Objects in the target type are created either through a
 * primary, data constructor, in which case arguments are matched to constructor
 * parameters by name, or through the default constructor, in which case
 * arguments are matched to properties. Scalar values are converted, if
 * necessary, through a {@link ConversionService}.
 *
 * <p>The binder does not stop at the first error, but rather accumulates as
 * many errors as it can in a {@link org.springframework.validation.BindingResult}.
 * At the end it raises a {@link BindException} that contains all recorded
 * errors along with the path at which each error occurred.
 *
 * <p>The binder supports {@link Optional} as a wrapper around any Object or
 * scalar value in the target Object structure. In addition, it also supports
 * {@link ArgumentValue} as a wrapper that indicates whether a given input
 * argument was omitted rather than set to the {@literal "null"} literal.
 *
 * @author Brian Clozel
 * @author Rossen Stoyanchev
 * @since 1.0.0
 */
public class GraphQlArgumentBinder {

	private final @Nullable SimpleTypeConverter typeConverter;

	private final @Nullable NameResolver nameResolver;

	private final boolean fallBackOnDirectFieldAccess;


	/**
	 * Default constructor.
	 */
	public GraphQlArgumentBinder() {
		this(Options.create());
	}

	/**
	 * Constructor with additional flag for direct field access support.
	 * @param conversionService the service to use
	 * @deprecated in favor of {@link #GraphQlArgumentBinder(Options)}
	 */
	@Deprecated(since = "2.0", forRemoval = true)
	public GraphQlArgumentBinder(@Nullable ConversionService conversionService) {
		this(Options.create().conversionService(conversionService));
	}

	/**
	 * Constructor with additional flag for direct field access support.
	 * @param service the service to use
	 * @param fallBackOnDirectFieldAccess whether to fall back on direct field access
	 * @deprecated in favor of {@link #GraphQlArgumentBinder(Options)}
	 */
	@Deprecated(since = "2.0", forRemoval = true)
	public GraphQlArgumentBinder(@Nullable ConversionService service, boolean fallBackOnDirectFieldAccess) {
		this(Options.create().conversionService(service).fallBackOnDirectFieldAccess(fallBackOnDirectFieldAccess));
	}

	public GraphQlArgumentBinder(Options options) {
		this.typeConverter = initTypeConverter(options.conversionService());
		this.nameResolver = options.nameResolver();
		this.fallBackOnDirectFieldAccess = options.fallBackOnDirectFieldAccess();
	}

	private static @Nullable SimpleTypeConverter initTypeConverter(@Nullable ConversionService service) {
		if (service == null) {
			//  Not thread-safe when using PropertyEditors
			return null;
		}
		SimpleTypeConverter typeConverter = new SimpleTypeConverter();
		typeConverter.setConversionService(service);
		return typeConverter;
	}


	/**
	 * Create and populate an Object of the given target type, from a single
	 * GraphQL argument, or from the full GraphQL arguments map.
	 * @param environment for access to the arguments
	 * @param name the name of an argument, or {@code null} to use the full map
	 * @param targetType the type of Object to create
	 * @return the created Object, possibly wrapped in {@link Optional} or in
	 * {@link ArgumentValue}, or {@code null} if there is no value
	 * @throws BindException containing one or more accumulated errors from
	 * matching and/or converting arguments to the target Object
	 */
	public @Nullable Object bind(
			DataFetchingEnvironment environment, @Nullable String name, ResolvableType targetType)
			throws BindException {

		Object rawValue = (name != null) ? environment.getArgument(name) : environment.getArguments();
		boolean isOmitted = (name != null && !environment.getArguments().containsKey(name));

		return bind(rawValue, isOmitted, targetType);
	}

	/**
	 * Variant of {@link #bind(DataFetchingEnvironment, String, ResolvableType)}
	 * with a pre-extracted raw value to bind from.
	 * @param rawValue the raw argument value (Collection, Map, or scalar)
	 * @param isOmitted {@code true} if the argument was omitted from the input
	 * and {@code false} if it was provided, but possibly {@code null}
	 * @param targetType the type of Object to create
	 * @since 1.3.0
	 */
	public @Nullable Object bind(@Nullable Object rawValue, boolean isOmitted, ResolvableType targetType) throws BindException {
		ArgumentsBindingResult bindingResult = new ArgumentsBindingResult(targetType);
		Class<?> targetClass = targetType.resolve(Object.class);
		Object value = bindRawValue("$", rawValue, isOmitted, targetType, targetClass, bindingResult);
		if (bindingResult.hasErrors()) {
			throw new BindException(bindingResult);
		}
		return value;
	}

	/**
	 * Create an Object from the given raw GraphQL argument value.
	 * @param name the name of the constructor parameter or the property that
	 * will be set from the returned value, possibly {@code "$"} for the top
	 * Object, or an indexed property for a Collection element or Map value;
	 * mainly for error recording, to keep track of the nested path
	 * @param rawValue the raw argument value (Collection, Map, or scalar)
	 * @param isOmitted {@code true} if the argument was omitted from the input
	 * and {@code false} if it was provided, but possibly {@code null}
	 * @param targetType the type of Object to create
	 * @param targetClass the target class, resolved from the targetType
	 * @param bindingResult to accumulate errors
	 * @return the target Object instance, possibly {@code null} if the source
	 * value is {@code null}, or if binding failed in which case the result will
	 * contain errors; generally we keep going as far as we can and only raise
	 * a {@link BindException} at the end to record as many errors as possible
	 */
	@SuppressWarnings({"ConstantConditions", "unchecked"})
	private @Nullable Object bindRawValue(
			String name, @Nullable Object rawValue, boolean isOmitted,
			ResolvableType targetType, Class<?> targetClass, ArgumentsBindingResult bindingResult) {

		boolean isOptional = (targetClass == Optional.class);
		boolean isArgumentValue = (targetClass == ArgumentValue.class);

		if (isOptional || isArgumentValue) {
			targetType = targetType.getNested(2);
			targetClass = targetType.resolve();
			Assert.state(targetClass != null, "Could not resolve target type for: " + targetType);
		}

		if (this.nameResolver != null) {
			name = this.nameResolver.resolveName(name);
		}

		Object value;
		if (rawValue == null || targetClass == Object.class) {
			value = rawValue;
		}
		else if (rawValue instanceof Collection) {
			value = bindCollection(name, (Collection<Object>) rawValue, targetType, targetClass, bindingResult);
		}
		else if (rawValue instanceof Map) {
			value = bindMap(name, (Map<String, Object>) rawValue, targetType, targetClass, bindingResult);
		}
		else {
			value = (!targetClass.isAssignableFrom(rawValue.getClass()) ?
					convertValue(name, rawValue, targetType, targetClass, bindingResult) : rawValue);
		}

		if (isOptional) {
			value = Optional.ofNullable(value);
		}
		else if (isArgumentValue) {
			value = (isOmitted ? ArgumentValue.omitted() : ArgumentValue.ofNullable(value));
		}

		return value;
	}

	private Collection<?> bindCollection(
			String name, Collection<Object> rawCollection, ResolvableType collectionType, Class<?> collectionClass,
			ArgumentsBindingResult bindingResult) {

		ResolvableType elementType = collectionType.asCollection().getGeneric(0);
		Class<?> elementClass = collectionType.asCollection().getGeneric(0).resolve();
		if (elementClass == null) {
			bindingResult.rejectArgumentValue(name, null, "unknownType", "Unknown Collection element type");
			return Collections.emptyList(); // Keep going, to record more errors
		}

		Collection<Object> collection =
				CollectionFactory.createCollection(collectionClass, elementClass, rawCollection.size());

		int index = 0;
		for (Object rawValue : rawCollection) {
			String indexedName = name + "[" + index++ + "]";
			collection.add(bindRawValue(indexedName, rawValue, false, elementType, elementClass, bindingResult));
		}

		return collection;
	}

	private @Nullable Object bindMap(
			String name, Map<String, Object> rawMap, ResolvableType targetType, Class<?> targetClass,
			ArgumentsBindingResult bindingResult) {

		if (Map.class.isAssignableFrom(targetClass)) {
			return bindMapToMap(name, rawMap, targetType, targetClass, bindingResult);
		}

		bindingResult.pushNestedPath(name);

		Constructor<?> constructor = BeanUtils.getResolvableConstructor(targetClass);

		Object value = (constructor.getParameterCount() > 0) ?
				bindViaConstructorAndSetters(constructor, rawMap, targetType, bindingResult) :
				bindViaSetters(constructor, rawMap, targetType, bindingResult);

		bindingResult.popNestedPath();

		return value;
	}

	private Map<?, Object> bindMapToMap(
			String name, Map<String, Object> rawMap, ResolvableType targetType, Class<?> targetClass,
			ArgumentsBindingResult bindingResult) {

		ResolvableType valueType = targetType.asMap().getGeneric(1);
		Class<?> valueClass = valueType.resolve(Object.class);
		if (valueClass == Object.class) {
			return rawMap;
		}

		Map<String, Object> map = CollectionFactory.createMap(targetClass, rawMap.size());

		for (Map.Entry<String, Object> entry : rawMap.entrySet()) {
			String key = entry.getKey();
			String indexedName = name + "[" + key + "]";
			map.put(key, bindRawValue(indexedName, entry.getValue(), false, valueType, valueClass, bindingResult));
		}

		return map;
	}

	private @Nullable Object bindViaConstructorAndSetters(Constructor<?> constructor,
			Map<String, Object> rawMap, ResolvableType ownerType, ArgumentsBindingResult bindingResult) {

		Map<String, Object> dataToBind = new HashMap<>(rawMap);
		@Nullable String[] paramNames = BeanUtils.getParameterNames(constructor);
		Class<?>[] paramTypes = constructor.getParameterTypes();
<<<<<<< HEAD
		@Nullable Object[] constructorArguments = new Object[paramTypes.length];
=======
		Object[] constructorArguments = new Object[paramNames.length];
>>>>>>> 478fb651

		for (int i = 0; i < paramNames.length; i++) {
			String name = paramNames[i];
			Assert.notNull(name, () -> "Missing parameter name in " + constructor);

			ResolvableType targetType = ResolvableType.forType(
					ResolvableType.forConstructorParameter(constructor, i).getType(), ownerType);

<<<<<<< HEAD
			Object rawValue = dataToBind.get(name);
			boolean isNotPresent = !dataToBind.containsKey(name);
=======
			constructorArguments[i] = bindRawValue(
					name, dataToBind.get(name), !dataToBind.containsKey(name), targetType, paramTypes[i], bindingResult);

>>>>>>> 478fb651
			dataToBind.remove(name);

			if (rawValue == null && this.nameResolver != null) {
				for (String key : dataToBind.keySet()) {
					if (this.nameResolver.resolveName(key).equals(name)) {
						rawValue = dataToBind.get(key);
						isNotPresent = false;
						dataToBind.remove(key);
						break;
					}
				}
			}

			constructorArguments[i] = bindRawValue(
					name, rawValue, isNotPresent, targetType, paramTypes[i], bindingResult);
		}
		if (KotlinDetector.isKotlinReflectPresent() && KotlinDetector.isKotlinType(constructor.getDeclaringClass())) {
			KotlinDelegate.rebindKotlinArguments(constructorArguments, constructor);
		}

		Object target;
		try {
			target = BeanUtils.instantiateClass(constructor, constructorArguments);
		}
		catch (BeanInstantiationException ex) {
			// Ignore, if we had binding errors to begin with
			if (bindingResult.hasErrors()) {
				return null;
			}
			throw ex;
		}

		// If no errors and data remains to be bound, apply setters too
		if (!dataToBind.isEmpty() && !bindingResult.hasErrors()) {
			bindViaSetters(target, dataToBind, ownerType, bindingResult);
		}

		return target;
	}

	private Object bindViaSetters(Constructor<?> constructor,
			Map<String, Object> rawMap, ResolvableType ownerType, ArgumentsBindingResult bindingResult) {

		Object target = BeanUtils.instantiateClass(constructor);
		bindViaSetters(target, rawMap, ownerType, bindingResult);
		return target;
	}

	private void bindViaSetters(Object target,
			Map<String, Object> rawMap, ResolvableType ownerType, ArgumentsBindingResult bindingResult) {

		BeanWrapper beanWrapper = (this.fallBackOnDirectFieldAccess ?
				new DirectFieldAccessFallbackBeanWrapper(target) : PropertyAccessorFactory.forBeanPropertyAccess(target));

		for (Map.Entry<String, Object> entry : rawMap.entrySet()) {
			String key = entry.getKey();
			if (this.nameResolver != null) {
				key = this.nameResolver.resolveName(key);
			}
			TypeDescriptor typeDescriptor = beanWrapper.getPropertyTypeDescriptor(key);
			if (typeDescriptor == null && this.fallBackOnDirectFieldAccess) {
				Field field = ReflectionUtils.findField(beanWrapper.getWrappedClass(), key);
				if (field != null) {
					typeDescriptor = new TypeDescriptor(field);
				}
			}
			if (typeDescriptor == null) {
				// Ignore unknown property
				continue;
			}

			ResolvableType targetType =
					ResolvableType.forType(typeDescriptor.getResolvableType().getType(), ownerType);

			Object value = bindRawValue(
					key, entry.getValue(), false, targetType, typeDescriptor.getType(), bindingResult);

			try {
				if (value != null) {
					beanWrapper.setPropertyValue(key, value);
				}
			}
			catch (NotWritablePropertyException ex) {
				// Ignore unknown property
			}
			catch (Exception ex) {
				bindingResult.rejectArgumentValue(key, value, "invalidPropertyValue", "Failed to set property value");
			}
		}
	}

	@SuppressWarnings("unchecked")
	private @Nullable <T> T convertValue(
			String name, @Nullable Object rawValue, ResolvableType type, Class<T> clazz,
			ArgumentsBindingResult bindingResult) {

		Object value = null;
		try {
			TypeConverter converter =
					(this.typeConverter != null) ? this.typeConverter : new SimpleTypeConverter();

			value = converter.convertIfNecessary(
					rawValue, (Class<?>) clazz, new TypeDescriptor(type, null, null));
		}
		catch (TypeMismatchException ex) {
			bindingResult.rejectArgumentValue(name, rawValue, ex.getErrorCode(), "Failed to convert argument value");
		}

		return (T) value;
	}


	/**
	 * Container of configuration settings for {@link GraphQlArgumentBinder}.
	 * @since 2.0.0
	 */
	public static final class Options {

		private final @Nullable ConversionService conversionService;

		private final @Nullable NameResolver nameResolver;

		private final boolean fallBackOnDirectFieldAccess;

		private Options(@Nullable ConversionService conversionService, @Nullable NameResolver nameResolver,
				boolean fallBackOnDirectFieldAccess) {

			this.conversionService = conversionService;
			this.nameResolver = nameResolver;
			this.fallBackOnDirectFieldAccess = fallBackOnDirectFieldAccess;
		}

		/**
		 * Add a {@link ConversionService} to apply type conversion to argument
		 * values where needed.
		 * @param service the service to use
		 */
		public Options conversionService(@Nullable ConversionService service) {
			return new Options(service, this.nameResolver, this.fallBackOnDirectFieldAccess);
		}

		/**
		 * Add a resolver to help to map GraphQL argument names to Object property names.
		 * @param resolver the resolver to add
		 */
		public Options nameResolver(NameResolver resolver) {
			resolver = ((this.nameResolver != null) ? this.nameResolver.andThen(resolver) : resolver);
			return new Options(this.conversionService, resolver, this.fallBackOnDirectFieldAccess);
		}

		/**
		 * Whether binding GraphQL arguments onto
		 * {@link org.springframework.graphql.data.method.annotation.Argument @Argument}
		 * should falls back to direct field access in case the target object does
		 * not use accessor methods.
		 * @param fallBackOnDirectFieldAccess whether to fall back on direct field access
		 */
		public Options fallBackOnDirectFieldAccess(boolean fallBackOnDirectFieldAccess) {
			return new Options(this.conversionService, this.nameResolver, fallBackOnDirectFieldAccess);
		}

		public @Nullable ConversionService conversionService() {
			return this.conversionService;
		}

		public @Nullable NameResolver nameResolver() {
			return this.nameResolver;
		}

		public boolean fallBackOnDirectFieldAccess() {
			return this.fallBackOnDirectFieldAccess;
		}

		/**
		 * Create an instance without any options set.
		 */
		public static Options create() {
			return new Options(null, (name) -> name, false);
		}
	}


	/**
	 * Contract to customize the mapping of GraphQL argument names to Object
	 * properties. This can be useful for dealing with naming conventions like
	 * the use of "-" that cannot be used in Java property names.
	 * @since 2.0.0
	 */
	public interface NameResolver {

		/**
		 * Resolve the given GraphQL argument name to an Object property name.
		 * @param name the argument name
		 * @return the resolved name to use
		 */
		String resolveName(String name);

		/**
		 * Append another resolver to be invoked after the current one.
		 * @param resolver the resolver to invoked
		 * @return a new composite resolver
		 */
		default NameResolver andThen(NameResolver resolver) {
			return (name) -> resolver.resolveName(resolveName(name));
		}
	}


	/**
	 * Subclass of {@link AbstractBindingResult} that doesn't have a target Object,
	 * and takes the raw value as input when recording errors.
	 */
	@SuppressWarnings("serial")
	private static class ArgumentsBindingResult extends AbstractBindingResult {

		ArgumentsBindingResult(ResolvableType targetType) {
			super(initObjectName(targetType));
		}

		private static String initObjectName(ResolvableType targetType) {
			return (targetType.getSource() instanceof MethodParameter methodParameter) ?
					Conventions.getVariableNameForParameter(methodParameter) :
					ClassUtils.getShortNameAsProperty(targetType.resolve(Object.class));
		}

		@Override
		public @Nullable Object getTarget() {
			return null;
		}

		@Override
		protected @Nullable Object getActualFieldValue(String field) {
			return null;
		}

		void rejectArgumentValue(
				String field, @Nullable Object rawValue, String code, String defaultMessage) {

			addError(new FieldError(
					getObjectName(), fixedField(field), rawValue, true, resolveMessageCodes(code),
					null, defaultMessage));
		}
	}

	// remove in favor of https://github.com/spring-projects/spring-framework/issues/33630
	private static final class KotlinDelegate {

		public static void rebindKotlinArguments(Object[] arguments, Constructor<?> constructor) {
			KFunction<?> function = ReflectJvmMapping.getKotlinFunction(constructor);
			if (function == null) {
				return;
			}
			int index = 0;
			for (KParameter parameter : function.getParameters()) {
				switch (parameter.getKind()) {
					case VALUE, EXTENSION_RECEIVER -> {
						Object rawValue = arguments[index];
						if (!(parameter.isOptional() && rawValue == null)) {
							KType type = parameter.getType();
							if (!(type.isMarkedNullable() && rawValue == null) && type.getClassifier() instanceof KClass<?> kClass
									&& KotlinDetector.isInlineClass(JvmClassMappingKt.getJavaClass(kClass))) {
								KFunction<?> argConstructor = KClasses.getPrimaryConstructor(kClass);
								if (argConstructor != null) {
									if (!KCallablesJvm.isAccessible(argConstructor)) {
										KCallablesJvm.setAccessible(argConstructor, true);
									}
									arguments[index] = argConstructor.call(rawValue);
								}
							}
						}
					}
				}
				index++;
			}
		}
	}

}<|MERGE_RESOLUTION|>--- conflicted
+++ resolved
@@ -25,9 +25,6 @@
 import java.util.Optional;
 
 import graphql.schema.DataFetchingEnvironment;
-<<<<<<< HEAD
-import org.jspecify.annotations.Nullable;
-=======
 import kotlin.jvm.JvmClassMappingKt;
 import kotlin.reflect.KClass;
 import kotlin.reflect.KFunction;
@@ -36,7 +33,7 @@
 import kotlin.reflect.full.KClasses;
 import kotlin.reflect.jvm.KCallablesJvm;
 import kotlin.reflect.jvm.ReflectJvmMapping;
->>>>>>> 478fb651
+import org.jspecify.annotations.Nullable;
 
 import org.springframework.beans.BeanInstantiationException;
 import org.springframework.beans.BeanUtils;
@@ -313,11 +310,7 @@
 		Map<String, Object> dataToBind = new HashMap<>(rawMap);
 		@Nullable String[] paramNames = BeanUtils.getParameterNames(constructor);
 		Class<?>[] paramTypes = constructor.getParameterTypes();
-<<<<<<< HEAD
-		@Nullable Object[] constructorArguments = new Object[paramTypes.length];
-=======
-		Object[] constructorArguments = new Object[paramNames.length];
->>>>>>> 478fb651
+		@Nullable Object[] constructorArguments = new Object[paramNames.length];
 
 		for (int i = 0; i < paramNames.length; i++) {
 			String name = paramNames[i];
@@ -326,14 +319,8 @@
 			ResolvableType targetType = ResolvableType.forType(
 					ResolvableType.forConstructorParameter(constructor, i).getType(), ownerType);
 
-<<<<<<< HEAD
 			Object rawValue = dataToBind.get(name);
 			boolean isNotPresent = !dataToBind.containsKey(name);
-=======
-			constructorArguments[i] = bindRawValue(
-					name, dataToBind.get(name), !dataToBind.containsKey(name), targetType, paramTypes[i], bindingResult);
-
->>>>>>> 478fb651
 			dataToBind.remove(name);
 
 			if (rawValue == null && this.nameResolver != null) {
@@ -581,7 +568,7 @@
 	// remove in favor of https://github.com/spring-projects/spring-framework/issues/33630
 	private static final class KotlinDelegate {
 
-		public static void rebindKotlinArguments(Object[] arguments, Constructor<?> constructor) {
+		public static void rebindKotlinArguments(@Nullable Object[] arguments, Constructor<?> constructor) {
 			KFunction<?> function = ReflectJvmMapping.getKotlinFunction(constructor);
 			if (function == null) {
 				return;
