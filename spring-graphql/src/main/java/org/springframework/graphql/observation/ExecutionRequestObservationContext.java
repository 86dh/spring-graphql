/*
 * Copyright 2020-present the original author or authors.
 *
 * Licensed under the Apache License, Version 2.0 (the "License");
 * you may not use this file except in compliance with the License.
 * You may obtain a copy of the License at
 *
 *      https://www.apache.org/licenses/LICENSE-2.0
 *
 * Unless required by applicable law or agreed to in writing, software
 * distributed under the License is distributed on an "AS IS" BASIS,
 * WITHOUT WARRANTIES OR CONDITIONS OF ANY KIND, either express or implied.
 * See the License for the specific language governing permissions and
 * limitations under the License.
 */

package org.springframework.graphql.observation;

import graphql.ExecutionInput;
import graphql.ExecutionResult;
import graphql.execution.ExecutionContext;
import io.micrometer.observation.Observation;
import org.jspecify.annotations.Nullable;

/**
 * Context that holds information for metadata collection during observations
 * for {@link GraphQlObservationDocumentation#EXECUTION_REQUEST GraphQL requests}.
 *
 * @author Brian Clozel
 * @since 1.1.0
 */
public class ExecutionRequestObservationContext extends Observation.Context {

	private final ExecutionInput executionInput;

<<<<<<< HEAD
	private @Nullable ExecutionResult executionResult;
=======
	private ExecutionContext executionContext;

	@Nullable
	private ExecutionResult executionResult;
>>>>>>> 4d8208dd

	public ExecutionRequestObservationContext(ExecutionInput executionInput) {
		this.executionInput = executionInput;
	}

	/**
	 * Return the {@link ExecutionInput input} for the request execution.
	 * @since 1.1.4
	 */
	public ExecutionInput getExecutionInput() {
		return this.executionInput;
	}

	/**
	 * Return the {@link ExecutionContext context} for the request execution.
	 * @since 1.3.7
	 */
	@Nullable
	public ExecutionContext getExecutionContext() {
		return this.executionContext;
	}

	/**
	 * Set the {@link ExecutionContext context} for the request execution.
	 * @param executionContext the execution context
	 * @since 1.3.7
	 */
	public void setExecutionContext(ExecutionContext executionContext) {
		this.executionContext = executionContext;
	}

	/**
	 * Return the {@link ExecutionResult result} for the request execution.
	 * @since 1.1.4
	 */
	public @Nullable ExecutionResult getExecutionResult() {
		return this.executionResult;
	}

	/**
	 * Set the {@link ExecutionResult result} for the request execution.
	 * @param executionResult the execution result
	 * @since 1.1.4
	 */
	public void setExecutionResult(ExecutionResult executionResult) {
		this.executionResult = executionResult;
	}

}<|MERGE_RESOLUTION|>--- conflicted
+++ resolved
@@ -33,14 +33,9 @@
 
 	private final ExecutionInput executionInput;
 
-<<<<<<< HEAD
+	private @Nullable ExecutionContext executionContext;
+
 	private @Nullable ExecutionResult executionResult;
-=======
-	private ExecutionContext executionContext;
-
-	@Nullable
-	private ExecutionResult executionResult;
->>>>>>> 4d8208dd
 
 	public ExecutionRequestObservationContext(ExecutionInput executionInput) {
 		this.executionInput = executionInput;
@@ -58,8 +53,8 @@
 	 * Return the {@link ExecutionContext context} for the request execution.
 	 * @since 1.3.7
 	 */
-	@Nullable
-	public ExecutionContext getExecutionContext() {
+
+	public @Nullable ExecutionContext getExecutionContext() {
 		return this.executionContext;
 	}
 
